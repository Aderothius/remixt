import csv
import sys
import logging
import os
import ConfigParser
import itertools
import argparse
import string
import gzip
import shutil
import tarfile
import io
from collections import *
import matplotlib
import matplotlib.pyplot as plt
from matplotlib.backends.backend_pdf import PdfPages
import numpy as np
import pandas as pd
import math
import scipy.stats
import sklearn
import sklearn.mixture
import statsmodels.api as sm

import pypeliner
import pypeliner.managed as mgd


demix_directory = os.path.realpath(os.path.join(os.path.dirname(__file__), os.pardir))

bin_directory = os.path.join(demix_directory, 'bin')
default_config_filename = os.path.join(demix_directory, 'defaultconfig.py')


if __name__ == '__main__':

    import prepare_count_data
    
    argparser = argparse.ArgumentParser()

    pypeliner.app.add_arguments(argparser)

    argparser.add_argument('ref_data_dir',
                           help='Reference dataset directory')

    argparser.add_argument('changepoints',
                           help='Input changepoints file')

    argparser.add_argument('normal_bam_file',
                           help='Input normal bam filename')

    argparser.add_argument('--bam_files', nargs='+', required=True,
                           help='Input bam filenames')

    argparser.add_argument('--lib_ids', nargs='+', required=True,
                           help='Input ids for respective bam filenames')

    argparser.add_argument('--count_files', nargs='+', required=True,
                           help='Output count TSV filenames')

    argparser.add_argument('--config', required=False,
                           help='Configuration Filename')

    args = vars(argparser.parse_args())

    if len(args['bam_files']) != len(args['lib_ids']):
        raise Exception('--lib_ids must correspond one to one with --bam_files')

    if len(args['bam_files']) != len(args['count_files']):
        raise Exception('--count_files must correspond one to one with --bam_files')

    normal_lib_id = 'normal'

    if normal_lib_id in args['lib_ids']:
        raise Exception('do not specifiy normal with --bam_files/--lib_ids')

    config = {'ref_data_directory':args['ref_data_dir']}
    execfile(default_config_filename, {}, config)

    if args['config'] is not None:
        execfile(args['config'], {}, config)

    config.update(args)

    pyp = pypeliner.app.Pypeline([prepare_count_data], config)

    ctx_general = {'mem':16, 'ncpus':1}

    for lib_id, bam_filename in zip(args['lib_ids'] + [normal_lib_id], args['bam_files'] + [args['normal_bam_file']]):

        pyp.sch.commandline('bam_stats_{0}'.format(lib_id), (), ctx_general,
            os.path.join(bin_directory, 'bamstats'),
            '-b', mgd.InputFile(bam_filename),
            '--flen', '1000',
            '-s', mgd.TempOutputFile('bamstats.file.{0}'.format(lib_id)))

        pyp.sch.transform('read_bam_stats_{0}'.format(lib_id), (), ctx_general,
            prepare_count_data.read_stats,
            mgd.TempOutputObj('bamstats.{0}'.format(lib_id)),
            mgd.TempInputFile('bamstats.file.{0}'.format(lib_id)))

    for chromosome in config['chromosomes']:

        pyp.sch.commandline('read_concordant_{0}_{1}'.format(chromosome, normal_lib_id), (), ctx_general,
            os.path.join(bin_directory, 'bamconcordantreads'),
            '--clipmax', '8',
            '--flen', '1000',
            '--chr', chromosome,
            '-b', mgd.InputFile(args['normal_bam_file']),
            '-s', config['snp_positions'],
            '-r', mgd.TempOutputFile('reads.{0}.{1}'.format(chromosome, normal_lib_id)),
            '-a', mgd.TempOutputFile('alleles.{0}.{1}'.format(chromosome, normal_lib_id)))

        pyp.sch.transform('infer_haps_{0}'.format(chromosome), (), ctx_general,
            prepare_count_data.infer_haps,
            None,
            config,
            pyp.sch.temps_dir,
            normal_lib_id,
            chromosome,
            config['snp_positions'],
            mgd.TempInputFile('alleles.{0}.{1}'.format(chromosome, normal_lib_id)),
            mgd.TempOutputFile('hets.{0}'.format(chromosome)),
            mgd.TempOutputFile('haps.{0}'.format(chromosome)))

    for lib_id, bam_filename in zip(args['lib_ids'], args['bam_files']):

        for chromosome in config['chromosomes']:

            pyp.sch.commandline('read_concordant_{0}_{1}'.format(chromosome, lib_id), (), ctx_general,
                os.path.join(bin_directory, 'bamconcordantreads'),
                '--clipmax', '8',
                '--flen', '1000',
                '--chr', chromosome,
                '-b', mgd.InputFile(bam_filename),
                '-s', mgd.TempInputFile('hets.{0}'.format(chromosome)),
                '-r', mgd.TempOutputFile('reads.{0}.{1}'.format(chromosome, lib_id)),
                '-a', mgd.TempOutputFile('alleles.{0}.{1}'.format(chromosome, lib_id)))

    for lib_id, bam_filename in zip(args['lib_ids'], args['bam_files']):

        for chromosome in config['chromosomes']:

            pyp.sch.transform('create_readcounts_{0}_{1}'.format(chromosome, lib_id), (), ctx_general,
                prepare_count_data.create_counts,
                None,
                chromosome, 
                mgd.InputFile(config['changepoints']),
                mgd.TempInputFile('haps.{0}'.format(chromosome)),
                mgd.TempInputFile('reads.{0}.{1}'.format(chromosome, lib_id)),
                mgd.TempInputFile('alleles.{0}.{1}'.format(chromosome, lib_id)),
                mgd.TempOutputFile('segment.readcounts.{0}.{1}'.format(chromosome, lib_id)),
                mgd.TempOutputFile('alleles.readcounts.{0}.{1}'.format(chromosome, lib_id)),
                mgd.InputFile(config['genome_fai']))

    for chromosome in config['chromosomes']:

<<<<<<< HEAD
        pyp.sch.transform('phase_segments_{0}'.format(chromosome), (), ctx_general,
            demix.phase_segments,
=======
        pyp.sch.transform('phase_intervals_{0}'.format(chromosome), (), ctx_general,
            prepare_count_data.phase_intervals,
>>>>>>> 4136e104
            None,
            *([mgd.TempInputFile('alleles.readcounts.{0}.{1}'.format(chromosome, lib_id)) for lib_id in args['lib_ids']] + 
              [mgd.TempOutputFile('alleles.readcounts.phased.{0}.{1}'.format(chromosome, lib_id)) for lib_id in args['lib_ids']]))

    for lib_id, bam_filename in zip(args['lib_ids'], args['bam_files']):

<<<<<<< HEAD
        pyp.sch.transform('merge_segment_readcounts_{0}'.format(lib_id), (), ctx_general,
            demix.merge_files,
=======
        pyp.sch.transform('merge_interval_readcounts_{0}'.format(lib_id), (), ctx_general,
            prepare_count_data.merge_files,
>>>>>>> 4136e104
            None,
            mgd.TempOutputFile('segment.readcounts.{0}'.format(lib_id)),
            *[mgd.TempInputFile('segment.readcounts.{0}.{1}'.format(chromosome, lib_id)) for chromosome in config['chromosomes']])

        pyp.sch.transform('merge_allele_readcounts_{0}'.format(lib_id), (), ctx_general,
            prepare_count_data.merge_files,
            None,
            mgd.TempOutputFile('alleles.readcounts.phased.{0}'.format(lib_id)),
            *[mgd.TempInputFile('alleles.readcounts.phased.{0}.{1}'.format(chromosome, lib_id)) for chromosome in config['chromosomes']])

        pyp.sch.commandline('samplegc_{0}'.format(lib_id), (), ctx_general,
            os.path.join(bin_directory, 'samplegc'),
            '-b', mgd.InputFile(bam_filename),
            '-m', config['mappability_filename'],
            '-g', config['genome_fasta'],
            '-o', '4',
            '-n', '10000000',
            '-f', mgd.TempInputObj('bamstats.{0}'.format(lib_id)).prop('fragment_length'),
            '>', mgd.TempOutputFile('gcsamples.{0}'.format(lib_id)))

<<<<<<< HEAD
        pyp.sch.transform('gc_lowess_{0}'.format(lib_id), (), ctx_general,
            demix.gc_lowess,
=======
        pyp.sch.transform('gcloess_{0}'.format(lib_id), (), ctx_general,
            prepare_count_data.gc_lowess,
>>>>>>> 4136e104
            None,
            mgd.TempInputFile('gcsamples.{0}'.format(lib_id)),
            mgd.TempOutputFile('gcloess.{0}'.format(lib_id)),
            mgd.TempOutputFile('gcplots.{0}'.format(lib_id)))

        pyp.sch.commandline('gc_segment_{0}'.format(lib_id), (), ctx_general,
            os.path.join(bin_directory, 'estimategc'),
            '-m', config['mappability_filename'],
            '-g', config['genome_fasta'],
            '-c', mgd.TempInputFile('segment.readcounts.{0}'.format(lib_id)),
            '-i',
            '-o', '4',
            '-u', mgd.TempInputObj('bamstats.{0}'.format(lib_id)).prop('fragment_mean'),
            '-s', mgd.TempInputObj('bamstats.{0}'.format(lib_id)).prop('fragment_stddev'),
            '-a', config['mappability_length'],
            '-l', mgd.TempInputFile('gcloess.{0}'.format(lib_id)),
            '>', mgd.TempOutputFile('segment.readcounts.lengths.{0}'.format(lib_id)))

    for lib_id, count_filename in zip(args['lib_ids'], args['count_files']):

        pyp.sch.transform('prepare_counts_{0}'.format(lib_id), (), ctx_general,
            prepare_count_data.prepare_count_data,
            None,
            mgd.TempInputFile('segment.readcounts.lengths.{0}'.format(lib_id)),
            mgd.TempInputFile('alleles.readcounts.phased.{0}'.format(lib_id)),
            mgd.OutputFile(count_filename))

    pyp.run()


class ConcordantReadStats(object):
    def __init__(self, stats):
        self.stats = stats
    @property
    def fragment_mean(self):
        return float(self.stats['fragment_mean'])
    @property
    def fragment_stddev(self):
        return float(self.stats['fragment_stddev'])
    @property
    def fragment_length(self):
        return int(float(self.stats['fragment_mean']))


def read_stats(stats_filename):
    with open(stats_filename, 'r') as stats_file:
        header = stats_file.readline().rstrip().split('\t')
        values = stats_file.readline().rstrip().split('\t')
        return ConcordantReadStats(dict(zip(header,values)))


def is_contained(a, b):
    """ Check if region b is fully contained within region a """
    return b[0] >= a[0] and b[1] <= a[1]


def contained_counts(X, Y):
    """ Find counts of regions in Y contained in regions in X
    X and Y are assumed sorted by start
    X is a set of non-overlapping regions
    """
    C = np.zeros(X.shape[0])
    y_idx = 0
    for x_idx, x in enumerate(X):
        while y_idx < Y.shape[0] and Y[y_idx][0] < x[0]:
            y_idx += 1
        while y_idx < Y.shape[0] and Y[y_idx][0] <= x[1]:
            if is_contained(x, Y[y_idx]):
                C[x_idx] += 1
            y_idx += 1
    return C


def overlapping_counts(X, Y):
    """ Find counts of regions in Y overlapping positions in X
    X and Y are assume sorted, Y by starting position, X by position
    """
    C = np.zeros(X.shape[0])
    x_idx = 0
    for y in Y:
        while x_idx < X.shape[0] and X[x_idx] <= y[0]:
            x_idx += 1
        x_idx_1 = x_idx
        while x_idx_1 < X.shape[0] and X[x_idx_1] < y[1]:
            C[x_idx_1] += 1
            x_idx_1 += 1
    return C


def find_contained(X, Y):
    """ Find mapping of positions in Y contained within regions in X
    X and Y are assume sorted, X by starting position, Y by position
    X is a set of non-overlapping regions
    """
    M = [None]*Y.shape[0]
    y_idx = 0
    for x_idx, x in enumerate(X):
        while y_idx < Y.shape[0] and Y[y_idx] <= x[1]:
            if Y[y_idx] >= x[0]:
                M[y_idx] = x_idx
            y_idx += 1
    return M


def read_reads_data(reads_filename, num_rows=-1):
    dt = np.dtype([('start', np.uint32), ('length', np.uint16)])
    with gzip.open(reads_filename, 'rb') as reads_file:
        read_id_start = 0
        while True:
            raw_data = reads_file.read(num_rows * dt.itemsize)
            if raw_data == '':
                yield pd.DataFrame(columns=['id', 'start', 'end'])
                break
            data = np.fromstring(raw_data, dtype=dt)
            df = pd.DataFrame(data)
            df['id'] = xrange(read_id_start, read_id_start+len(df))
            df['end'] = df['start'] + df['length'] - 1
            df = df.drop('length', axis=1)
            yield df


def read_alleles_data(alleles_filename, num_rows=-1):
    dt = np.dtype([('read', np.uint32), ('pos', np.uint32), ('is_alt', np.uint8)])
    with gzip.open(alleles_filename, 'rb') as alleles_file:
        while True:
            raw_data = alleles_file.read(num_rows * dt.itemsize)
            if raw_data == '':
                yield pd.DataFrame(columns=['read', 'pos', 'is_alt'])
                break
            data = np.fromstring(raw_data, dtype=dt)
            df = pd.DataFrame(data)
            yield df


def create_counts(chromosome, changepoints_filename, haps_filename, reads_filename, 
                  alleles_filename, segment_filename, allele_counts_filename,
                  genome_fai_filename):
    
    # Read changepoint data
    changepoints = pd.read_csv(changepoints_filename, sep='\t', header=None,
                               converters={'chromosome':str}, 
                               names=['chromosome', 'position'])
    haps = pd.read_csv(haps_filename, sep='\t')
    reads = next(read_reads_data(reads_filename))
    reads.sort('start', inplace=True)
    
    # Create a list of regions between changepoints
    changepoints = changepoints[changepoints['chromosome'] == chromosome]
    changepoints = changepoints.append({'chromosome':chromosome, 'position':1}, ignore_index=True)
    changepoints = changepoints.append({'chromosome':chromosome, 'position':read_chromosome_lengths(genome_fai_filename)[chromosome]}, ignore_index=True)
    changepoints.drop_duplicates(inplace=True)
    changepoints.sort('position', inplace=True)
    regions = pd.DataFrame(data=np.array([changepoints['position'].values[:-1],
                                          changepoints['position'].values[1:]]).T,
                           columns=['start', 'end'])
    regions.drop_duplicates(inplace=True)
    regions.sort('start', inplace=True)
    
    # Create an index that matches the sort order
    regions.index = xrange(len(regions))

     # Count segment reads
    segment_counts = contained_counts(regions[['start', 'end']].values, reads[['start', 'end']].values)

    del reads

    # Create segment data
    segment_data = pd.DataFrame({'start':regions['start'].values, 'end':regions['end'].values, 'counts':segment_counts})

    # Write segment data to a file
    segment_data['id'] = chromosome + '_'
    segment_data['id'] += segment_data.index.values.astype(str)
    segment_data['counts'] = segment_data['counts'].astype(int)
    segment_data['chromosome_1'] = chromosome
    segment_data['strand_1'] = '-'
    segment_data['chromosome_2'] = chromosome
    segment_data['strand_2'] = '+'
    segment_data = segment_data[['id', 'chromosome_1', 'start', 'strand_1', 'chromosome_2', 'end', 'strand_2', 'counts']]
    segment_data.to_csv(segment_filename, sep='\t', index=False, header=False)

    # Merge haplotype information into read alleles table
    alleles = list()
    for alleles_chunk in read_alleles_data(alleles_filename, num_rows=10000):
        alleles_chunk = alleles_chunk.merge(haps, left_on=['pos', 'is_alt'], right_on=['pos', 'allele'], how='inner')
        alleles.append(alleles_chunk)
    alleles = pd.concat(alleles, ignore_index=True)

    # Arbitrarily assign a haplotype/allele label to each read
    alleles.drop_duplicates('read', inplace=True)

    # Create a mapping between regions and snp positions
    snp_region = pd.DataFrame({'pos':haps['pos'].unique()})
    snp_region['region_idx'] = find_contained(regions[['start', 'end']].values, snp_region['pos'].values)
    snp_region = snp_region.dropna()
    snp_region['region_idx'] = snp_region['region_idx'].astype(int)

    # Add annotation of which region each snp is contained within
    alleles = alleles.merge(snp_region, left_on='pos', right_on='pos')

    # Count reads for each allele
    alleles.set_index(['region_idx', 'hap_label', 'allele_id'], inplace=True)
    allele_counts = alleles.groupby(level=[0, 1, 2]).size().reset_index().rename(columns={0:'count'})

    # Create region id as chromosome _ index
    allele_counts['region_id'] = chromosome + '_'
    allele_counts['region_id'] += allele_counts['region_idx'].astype(str)

    # Write out allele counts
    allele_counts.to_csv(allele_counts_filename, sep='\t', cols=['region_id', 'hap_label', 'allele_id', 'count'], index=False, header=False)


def infer_haps(config, temps_directory, library, chromosome, snps_filename, normal_alleles_filename, hets_filename, haps_filename):
    
    def write_null():
        with open(hets_filename, 'w') as hets_file:
            pass
        with open(haps_filename, 'w') as haps_file:
            haps_file.write('pos\tallele\tchangepoint_confidence\thap_label\tallele_id\tallele_label\n')

    accepted_chromosomes = [str(a) for a in range(1, 23)] + ['X']
    if str(chromosome) not in accepted_chromosomes:
        write_null()
        return
    
    # Temporary directory for impute2 files
    haps_temp_directory = os.path.join(os.path.join(temps_directory, library), chromosome)
    try:
        os.makedirs(haps_temp_directory)
    except OSError:
        pass

    # Impute 2 files for thousand genomes data by chromosome
    phased_chromosome = chromosome
    if chromosome == 'X':
        phased_chromosome = config['phased_chromosome_x']
    genetic_map_filename = config['genetic_map_template'].format(phased_chromosome)
    hap_filename = config['haplotypes_template'].format(phased_chromosome)
    legend_filename = config['legend_template'].format(phased_chromosome)

    # Call snps based on reference and alternate read counts from normal
    snp_counts_df = list()
    for alleles_chunk in read_alleles_data(normal_alleles_filename, num_rows=10000):
        snp_counts_chunk = alleles_chunk.groupby(['pos', 'is_alt']).size().unstack().fillna(0)
        snp_counts_chunk = snp_counts_chunk.rename(columns=lambda a: {0:'ref_count', 1:'alt_count'}[a])
        snp_counts_chunk = snp_counts_chunk.astype(float)
        snp_counts_df.append(snp_counts_chunk)
    snp_counts_df = pd.concat(snp_counts_df)
    snp_counts_df = snp_counts_df.groupby(level=0).sum()
    snp_counts_df.sort_index(inplace=True)

    if len(snp_counts_df) == 0:
        write_null()
        return

    snp_counts_df['total_count'] = snp_counts_df['ref_count'] + snp_counts_df['alt_count']

    snp_counts_df['likelihood_AA'] = scipy.stats.binom.pmf(snp_counts_df['alt_count'], snp_counts_df['total_count'], float(config['sequencing_base_call_error']))
    snp_counts_df['likelihood_AB'] = scipy.stats.binom.pmf(snp_counts_df['alt_count'], snp_counts_df['total_count'], 0.5)
    snp_counts_df['likelihood_BB'] = scipy.stats.binom.pmf(snp_counts_df['ref_count'], snp_counts_df['total_count'], float(config['sequencing_base_call_error']))
    snp_counts_df['evidence'] = snp_counts_df['likelihood_AA'] + snp_counts_df['likelihood_AB'] + snp_counts_df['likelihood_BB']

    snp_counts_df['posterior_AA'] = snp_counts_df['likelihood_AA'] / snp_counts_df['evidence']
    snp_counts_df['posterior_AB'] = snp_counts_df['likelihood_AB'] / snp_counts_df['evidence']
    snp_counts_df['posterior_BB'] = snp_counts_df['likelihood_BB'] / snp_counts_df['evidence']

    snp_counts_df['AA'] = (snp_counts_df['posterior_AA'] >= float(config['het_snp_call_threshold'])) * 1
    snp_counts_df['AB'] = (snp_counts_df['posterior_AB'] >= float(config['het_snp_call_threshold'])) * 1
    snp_counts_df['BB'] = (snp_counts_df['posterior_BB'] >= float(config['het_snp_call_threshold'])) * 1

    snp_counts_df = snp_counts_df[(snp_counts_df['AA'] == 1) | (snp_counts_df['AB'] == 1) | (snp_counts_df['BB'] == 1)]

    snps_df_iter = pd.read_csv(snps_filename, sep='\t', names=['chr', 'pos', 'ref', 'alt'], converters={'chr':str}, iterator=True, chunksize=10000)
    snps_df = pd.concat([chunk[chunk['chr'] == chromosome] for chunk in snps_df_iter])
    snps_df.drop('chr', axis=1)
    snps_df.set_index('pos', inplace=True)

    snp_counts_df = snp_counts_df.merge(snps_df, left_index=True, right_index=True)

    # Create a list of heterozygous snps to search for in each tumour
    het_df = snp_counts_df[snp_counts_df['AB'] == 1]
    het_df.reset_index(inplace=True)
    het_df['chr'] = chromosome
    het_df.to_csv(hets_filename, sep='\t', cols=['chr', 'pos', 'ref', 'alt'], index=False, header=False)

    # Create genotype file required by impute2
    temp_gen_filename = os.path.join(haps_temp_directory, 'snps.gen')
    snp_counts_df.reset_index(inplace=True)
    snp_counts_df['chr'] = chromosome
    snp_counts_df['chr_pos'] = snp_counts_df['chr'].astype(str) + ':' + snp_counts_df['pos'].astype(str)
    snp_counts_df.to_csv(temp_gen_filename, sep=' ', cols=['chr', 'chr_pos', 'pos', 'ref', 'alt', 'AA', 'AB', 'BB'], index=False, header=False)

    # Create single sample file required by impute2
    temp_sample_filename = os.path.join(haps_temp_directory, 'snps.sample')
    with open(temp_sample_filename, 'w') as temp_sample_file:
        temp_sample_file.write('ID_1 ID_2 missing sex\n0 0 0 0\nUNR1 UNR1 0 2\n')

    # Run shapeit to create phased haplotype graph
    hgraph_filename = os.path.join(haps_temp_directory, 'phased.hgraph')
    hgraph_logs_prefix = hgraph_filename + '.log'
    chr_x_flag = ''
    if chromosome == 'X':
        chr_x_flag = '--chrX'
    pypeliner.commandline.execute('shapeit', '-M', genetic_map_filename, '-R', hap_filename, legend_filename, config['sample_filename'],
                                  '-G', temp_gen_filename, temp_sample_filename, '--output-graph', hgraph_filename, chr_x_flag,
                                  '--no-mcmc', '-L', hgraph_logs_prefix)

    # Run shapeit to sample from phased haplotype graph
    sample_template = os.path.join(haps_temp_directory, 'sampled.{0}')
    averaged_changepoints = None
    for s in range(int(config['shapeit_num_samples'])):
        sample_prefix = sample_template.format(s)
        sample_log_filename = sample_prefix + '.log'
        sample_haps_filename = sample_prefix + '.haps'
        sample_sample_filename = sample_prefix + '.sample'
        pypeliner.commandline.execute('shapeit', '-convert', '--input-graph', hgraph_filename, '--output-sample', 
                                      sample_prefix, '--seed', str(s), '-L', sample_log_filename)
        sample_haps = pd.read_csv(sample_haps_filename, sep=' ', header=None, 
                                  names=['id', 'id2', 'pos', 'ref', 'alt', 'allele1', 'allele2'],
                                  usecols=['pos', 'allele1', 'allele2'])
        sample_haps = sample_haps[sample_haps['allele1'] != sample_haps['allele2']]
        sample_haps['allele'] = sample_haps['allele1']
        sample_haps = sample_haps.drop(['allele1', 'allele2'], axis=1)
        sample_haps.set_index('pos', inplace=True)
        sample_changepoints = sample_haps['allele'].diff().abs().astype(float).fillna(0.0)
        if averaged_changepoints is None:
            averaged_changepoints = sample_changepoints
        else:
            averaged_changepoints += sample_changepoints
        os.remove(sample_log_filename)
        os.remove(sample_haps_filename)
        os.remove(sample_sample_filename)
    averaged_changepoints /= float(config['shapeit_num_samples'])
    last_sample_haps = sample_haps

    # Identify changepoints recurrent across samples
    changepoint_confidence = np.maximum(averaged_changepoints, 1.0 - averaged_changepoints)

    # Create a list of labels for haplotypes between recurrent changepoints
    current_hap_label = 0
    hap_label = list()
    for x in changepoint_confidence:
        if x < float(config['shapeit_confidence_threshold']):
            current_hap_label += 1
        hap_label.append(current_hap_label)

    # Create the list of haplotypes
    haps = last_sample_haps
    haps['changepoint_confidence'] = changepoint_confidence
    haps['hap_label'] = hap_label

    haps.reset_index(inplace=True)

    haps['allele_id'] = 0

    haps_allele2 = haps.copy()
    haps_allele2['allele_id'] = 1
    haps_allele2['allele'] = 1 - haps_allele2['allele']

    haps = pd.concat([haps, haps_allele2], ignore_index=True)
    haps.sort(['pos', 'allele_id'], inplace=True)

    haps.set_index(['hap_label', 'allele_id'], inplace=True)
    hap_label_counter = itertools.count()
    haps['allele_label'] = haps.groupby(level=[0, 1]).apply(lambda a: next(hap_label_counter))
    haps.reset_index(inplace=True)

    haps = haps[['pos', 'allele', 'changepoint_confidence', 'hap_label', 'allele_id', 'allele_label']]

    haps.to_csv(haps_filename, sep='\t', header=True, index=False)


def merge_files(output_filename, *input_filenames):
    with open(output_filename, 'w') as output_file:
        for input_filename in input_filenames:
            with open(input_filename, 'r') as input_file:
                shutil.copyfileobj(input_file, output_file)


def merge_tables(output_filename, *input_filenames):
    output_table = list()
    for input_filename in input_filenames:
        output_table.append(pd.read_csv(input_filename, sep='\t'))
    output_table = pd.concat(output_table, ignore_index=True)
    output_table.to_csv(output_filename, sep='\t', index=False)


def merge_tars(output_filename, *input_filenames):
    with tarfile.open(output_filename, 'w') as output_tar:
        for input_filename in input_filenames:
            with tarfile.open(input_filename, 'r') as in_tar:
                for tarinfo in in_tar:
                    output_tar.addfile(tarinfo, in_tar.extractfile(tarinfo))


def read_chromosome_lengths(genome_fai_filename):
    chromosome_lengths = dict()
    with open(genome_fai_filename, 'r') as genome_fai_file:
        for row in csv.reader(genome_fai_file, delimiter='\t'):
            chromosome = row[0]
            length = int(row[1])
            if chromosome.startswith('GL'):
                continue
            if chromosome == 'MT':
                continue
            chromosome_lengths[chromosome] = length
    return chromosome_lengths


def filled_density(ax, data, c, xmin, xmax, cov):
    density = scipy.stats.gaussian_kde(data)
    density.covariance_factor = lambda : cov
    density._compute_covariance()
    xs = [xmin] + list(np.linspace(xmin, xmax, 2000)) + [xmax]
    ys = density(xs)
    ys[0] = 0.0
    ys[-1] = 0.0
    ax.plot(xs, ys, color=c)
    return ax.fill(xs, ys, color=c, alpha=0.5)


def savefig_tar(tar, fig, filename):
    plot_buffer = io.BytesIO()
    fig.savefig(plot_buffer, format='pdf')
    info = tarfile.TarInfo(name=filename)
    info.size = plot_buffer.tell()
    plot_buffer.seek(0)
    tar.addfile(tarinfo=info, fileobj=plot_buffer)


def phase_segments(*args):

    input_alleles_filenames = args[:len(args)/2]
    output_alleles_filenames = args[len(args)/2:]

    allele_phases = list()
    allele_diffs = list()

    for idx, input_alleles_filename in enumerate(input_alleles_filenames):

        allele_data = pd.read_csv(input_alleles_filename, sep='\t', header=None, names=['segment_id', 'hap_label', 'allele_id', 'readcount'])
        
        # Allele readcount table
        allele_data = allele_data.set_index(['segment_id', 'hap_label', 'allele_id'])['readcount'].unstack().fillna(0.0)
        allele_data = allele_data.astype(float)
        
        # Create major allele call
        allele_phase = allele_data.apply(np.argmax, axis=1)
        allele_phase.name = 'major_allele_id'
        allele_phase = allele_phase.reset_index()
        allele_phase['library_idx'] = idx
        allele_phases.append(allele_phase)

        # Calculate major minor allele read counts, and diff between them
        allele_data['major_readcount'] = allele_data.apply(np.max, axis=1)
        allele_data['minor_readcount'] = allele_data.apply(np.min, axis=1)
        allele_data['diff_readcount'] = allele_data['major_readcount'] - allele_data['minor_readcount']
        allele_data['total_readcount'] = allele_data['major_readcount'] + allele_data['minor_readcount']

        # Calculate normalized major and minor read counts difference per segment
        allele_diff = allele_data.groupby(level=[0])[['diff_readcount', 'total_readcount']].sum()
        allele_diff['norm_diff_readcount'] = allele_diff['diff_readcount'] / allele_diff['total_readcount']
        allele_diff = allele_diff[['norm_diff_readcount']]

        # Add to table for all librarys
        allele_diff.reset_index(inplace=True)
        allele_diff['library_idx'] = idx
        allele_diffs.append(allele_diff)

    allele_phases = pd.concat(allele_phases, ignore_index=True)
    allele_diffs = pd.concat(allele_diffs, ignore_index=True)

    def select_largest_diff(df):
        largest_idx = np.argmax(df['norm_diff_readcount'].values)
        return df['library_idx'].values[largest_idx]

    # For each segment, select the library with the largest difference between major and minor
    segment_library = allele_diffs.set_index('segment_id').groupby(level=0).apply(select_largest_diff)
    segment_library.name = 'library_idx'
    segment_library = segment_library.reset_index()

    # For each haplotype block in each segment, take the major allele call of the library
    # with the largest major minor difference and call it allele 'a'
    allele_phases = allele_phases.merge(segment_library, left_on=['segment_id', 'library_idx'], right_on=['segment_id', 'library_idx'], how='right')
    allele_phases = allele_phases[['segment_id', 'hap_label', 'major_allele_id']].rename(columns={'major_allele_id': 'allele_a_id'})

    for idx, (input_alleles_filename, output_allele_filename) in enumerate(zip(input_alleles_filenames, output_alleles_filenames)):

        allele_data = pd.read_csv(input_alleles_filename, sep='\t', header=None, names=['segment_id', 'hap_label', 'allele_id', 'readcount'])
        
        # Add a boolean column denoting which allele is allele 'a'
        allele_data = allele_data.merge(allele_phases, left_on=['segment_id', 'hap_label'], right_on=['segment_id', 'hap_label'])
        allele_data['is_allele_a'] = (allele_data['allele_id'] == allele_data['allele_a_id']) * 1
        allele_data = allele_data[['segment_id', 'hap_label', 'allele_id', 'readcount', 'is_allele_a']]

        allele_data.to_csv(output_allele_filename, sep='\t', header=False, index=False)


def gc_lowess(gc_samples_filename, gc_dist_filename, plot_filename, gc_resolution=100):

    gc_samples = pd.read_csv(gc_samples_filename, sep='\t', names=['chromosome', 'position', 'gc', 'count'])

    gc_samples['gc_bin'] = np.round(gc_samples['gc'] * gc_resolution)

    gc_binned = gc_samples.groupby('gc_bin')['count'] \
                          .agg({'sum':np.sum, 'len':len, 'mean':np.mean}) \
                          .reindex(xrange(gc_resolution+1)) \
                          .fillna(0) \
                          .reset_index() \
                          .rename(columns={'index':'gc_bin'}) \
                          .astype(float)

    gc_binned['smoothed'] = sm.nonparametric.lowess(gc_binned['mean'].values, gc_binned['gc_bin'].values, frac=0.1).T[1]

    rescale = 1. / gc_binned['smoothed'].max()

    gc_binned['mean'] = gc_binned['mean'] * rescale
    gc_binned['smoothed'] = gc_binned['smoothed'] * rescale

    fig = plt.figure(figsize=(4,4))

    plt.scatter(gc_binned['gc_bin'].values, gc_binned['mean'].values, c='k', s=4)
    plt.plot(gc_binned['gc_bin'].values, gc_binned['smoothed'].values, c='r')

    plt.xlabel('gc %')
    plt.ylabel('density')
    plt.xlim((-0.5, 100.5))
    plt.ylim((-0.01, gc_binned['mean'].max() * 1.1))

    plt.tight_layout()

    fig.savefig(plot_filename, format='pdf', bbox_inches='tight')

    gc_binned[['smoothed']].to_csv(gc_dist_filename, sep='\t', index=False, header=False)


def prepare_count_data(segments_filename, alleles_filename, count_filename):

    segment_data = pd.read_csv(segments_filename, sep='\t', header=None,
                                converters={'segment_id':str, 'chromosome_1':str, 'chromosome_2':str},
                                names=['segment_id', 'chromosome_1', 'position_1', 'strand_1',
                                       'chromosome_2', 'position_2', 'strand_2',
                                       'readcount', 'length'])

    allele_data = pd.read_csv(alleles_filename, sep='\t', header=None,
                              names=['segment_id', 'hap_label', 'allele_id', 'readcount', 'is_allele_a'])

    # Calculate allele a/b readcounts
    allele_data = allele_data.set_index(['segment_id', 'hap_label', 'is_allele_a'])['readcount'].unstack().fillna(0.0)
    allele_data = allele_data.astype(int)
    allele_data = allele_data.rename(columns={0:'allele_b_readcount', 1:'allele_a_readcount'})

    # Merge haplotype blocks contained within the same segment
    allele_data = allele_data.groupby(level=[0])[['allele_a_readcount', 'allele_b_readcount']].sum()

    # Calculate major and minor readcounts, and relationship to allele a/b
    allele_data['major_readcount'] = allele_data[['allele_a_readcount', 'allele_b_readcount']].apply(max, axis=1)
    allele_data['minor_readcount'] = allele_data[['allele_a_readcount', 'allele_b_readcount']].apply(min, axis=1)
    allele_data['major_is_allele_a'] = (allele_data['major_readcount'] == allele_data['allele_a_readcount']) * 1

    # Merge allele data with segment data
    segment_data = segment_data.merge(allele_data, left_on='segment_id', right_index=True)

    segment_data.to_csv(count_filename, sep='\t', index=False, header=True)
<|MERGE_RESOLUTION|>--- conflicted
+++ resolved
@@ -155,26 +155,16 @@
 
     for chromosome in config['chromosomes']:
 
-<<<<<<< HEAD
         pyp.sch.transform('phase_segments_{0}'.format(chromosome), (), ctx_general,
-            demix.phase_segments,
-=======
-        pyp.sch.transform('phase_intervals_{0}'.format(chromosome), (), ctx_general,
-            prepare_count_data.phase_intervals,
->>>>>>> 4136e104
+            prepare_count_data.phase_segments,
             None,
             *([mgd.TempInputFile('alleles.readcounts.{0}.{1}'.format(chromosome, lib_id)) for lib_id in args['lib_ids']] + 
               [mgd.TempOutputFile('alleles.readcounts.phased.{0}.{1}'.format(chromosome, lib_id)) for lib_id in args['lib_ids']]))
 
     for lib_id, bam_filename in zip(args['lib_ids'], args['bam_files']):
 
-<<<<<<< HEAD
         pyp.sch.transform('merge_segment_readcounts_{0}'.format(lib_id), (), ctx_general,
-            demix.merge_files,
-=======
-        pyp.sch.transform('merge_interval_readcounts_{0}'.format(lib_id), (), ctx_general,
             prepare_count_data.merge_files,
->>>>>>> 4136e104
             None,
             mgd.TempOutputFile('segment.readcounts.{0}'.format(lib_id)),
             *[mgd.TempInputFile('segment.readcounts.{0}.{1}'.format(chromosome, lib_id)) for chromosome in config['chromosomes']])
@@ -195,13 +185,8 @@
             '-f', mgd.TempInputObj('bamstats.{0}'.format(lib_id)).prop('fragment_length'),
             '>', mgd.TempOutputFile('gcsamples.{0}'.format(lib_id)))
 
-<<<<<<< HEAD
         pyp.sch.transform('gc_lowess_{0}'.format(lib_id), (), ctx_general,
-            demix.gc_lowess,
-=======
-        pyp.sch.transform('gcloess_{0}'.format(lib_id), (), ctx_general,
             prepare_count_data.gc_lowess,
->>>>>>> 4136e104
             None,
             mgd.TempInputFile('gcsamples.{0}'.format(lib_id)),
             mgd.TempOutputFile('gcloess.{0}'.format(lib_id)),
